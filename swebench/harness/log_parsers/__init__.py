from swebench.harness.log_parsers.javascript import MAP_REPO_TO_PARSER_JS
from swebench.harness.log_parsers.python import MAP_REPO_TO_PARSER_PY, parse_log_pytest
from collections import defaultdict

<<<<<<< HEAD
MAP_REPO_TO_PARSER = defaultdict(
    lambda: parse_log_pytest,
    {**MAP_REPO_TO_PARSER_JS, **MAP_REPO_TO_PARSER_PY}
)
=======
MAP_REPO_TO_PARSER = {
    **MAP_REPO_TO_PARSER_JS,
    **MAP_REPO_TO_PARSER_PY,
}


__all__ = [
    "MAP_REPO_TO_PARSER",
]
>>>>>>> 3f01bd62
<|MERGE_RESOLUTION|>--- conflicted
+++ resolved
@@ -2,19 +2,12 @@
 from swebench.harness.log_parsers.python import MAP_REPO_TO_PARSER_PY, parse_log_pytest
 from collections import defaultdict
 
-<<<<<<< HEAD
 MAP_REPO_TO_PARSER = defaultdict(
     lambda: parse_log_pytest,
     {**MAP_REPO_TO_PARSER_JS, **MAP_REPO_TO_PARSER_PY}
 )
-=======
-MAP_REPO_TO_PARSER = {
-    **MAP_REPO_TO_PARSER_JS,
-    **MAP_REPO_TO_PARSER_PY,
-}
 
 
 __all__ = [
     "MAP_REPO_TO_PARSER",
-]
->>>>>>> 3f01bd62
+]